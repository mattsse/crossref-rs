// see https://github.com/Crossref/rest-api-doc/blob/master/api_format.md

use crate::error::Result;
use crate::response::{FacetMap, QueryResponse};
use crate::{Crossref, WorksQuery};
use chrono::NaiveDate;
use serde_json::Value;

/// A hashmap containing relation name, `Relation` pairs.
/// [crossref rest-api-doc](https://github.com/CrossRef/rest-api-doc/blob/master/api_format.md#relations)
/// However it seems, that the value of the relation name can also be an array.
/// Therefor the `serde_json::Value` type is used instead to prevent an invalid length error
pub type Relations = std::collections::HashMap<String, Value>;

#[derive(Debug, Clone, Deserialize, Serialize)]
#[serde(rename_all = "kebab-case")]
#[allow(missing_docs)]
pub struct WorkList {
    pub facets: FacetMap,
    /// the number of items that match the response
    pub total_results: usize,
    /// crossref responses for large number of items are divided in pages, number of elements to expect in `items`
    pub items_per_page: Option<usize>,
    /// if a query was set in the request, this will also be part in the response
    pub query: Option<QueryResponse>,
    /// all work items that are returned
    pub items: Vec<Work>,
    /// deep page through `/works` result sets
    pub next_cursor: Option<String>,
}

/// Allows iterating of deep page work request
pub struct WorkIterator<'a> {
    /// the query for each request
    // TODO support also other routes: WorksCombined + primary component
    query: WorksQuery,
    /// performs the request
    client: &'a Crossref,
    /// stores how many results already retrieved
    index: usize,
}

impl<'a> Iterator for WorkIterator<'a> {
    type Item = WorkList;

    fn next(&mut self) -> Option<Self::Item> {
        unimplemented!()
    }
}

/// the main return type of the crossref api
/// represents a publication
/// based on the [crossref rest-api-doc](https://github.com/CrossRef/rest-api-doc/blob/master/api_format.md#work)
/// with minor adjustments
#[derive(Debug, Clone, Deserialize, Serialize)]
#[serde(rename_all = "kebab-case")]
#[allow(missing_docs)]
pub struct Work {
    /// Name of work's publisher
    pub publisher: String,
    /// Work titles, including translated titles
    pub title: Vec<String>,
    /// Work titles in the work's original publication language
    pub original_title: Option<Vec<String>>,
    /// the language of this work
    pub language: Option<String>,
    /// Abstract as a JSON string or a JATS XML snippet encoded into a JSON string
    pub short_title: Option<Vec<String>>,
    /// Abstract as a JSON string or a JATS XML snippet encoded into a JSON string
    #[serde(rename = "abstract")]
    pub abstract_: Option<String>,
    /// Count of outbound references deposited with Crossref
    pub references_count: i32,
    /// Count of inbound references deposited with Crossref
    pub is_referenced_by_count: i32,
    /// Currently always `Crossref`
    pub source: String,
    pub journal_issue: Option<Issue>,
    /// DOI prefix identifier of the form `http://id.crossref.org/prefix/DOI_PREFIX`
    pub prefix: String,
    /// DOI of the work
    #[serde(rename = "DOI")]
    pub doi: String,
    /// URL form of the work's DOI
    #[serde(rename = "URL")]
    pub url: String,
    /// Member identifier of the form `http://id.crossref.org/member/MEMBER_ID`
    pub member: String,
    /// Enumeration, one of the type ids from `https://api.crossref.org/v1/types`
    #[serde(rename = "type")]
    pub type_: String,
    /// the day this work entry was created
    pub created: Option<Date>,
    /// Date on which the DOI was first registered
    pub date: Option<Date>,
    /// Date on which the work metadata was most recently updated
    pub deposited: Option<Date>,
<<<<<<< HEAD
    /// the works crossref score
=======
    /// the score of the publication if any
    /// not included in the crossrif api spec
>>>>>>> aab43d2b
    pub score: Option<f32>,
    /// Date on which the work metadata was most recently indexed.
    /// Re-indexing does not imply a metadata change, see `deposited` for the most recent metadata change date
    pub indexed: Date,
    /// Earliest of `published-print` and `published-online`
    pub issued: PartialDate,
    /// ate on which posted content was made available online
    pub posted: Option<PartialDate>,
    /// Date on which a work was accepted, after being submitted, during a submission process
    pub accepted: Option<PartialDate>,
    /// Work subtitles, including original language and translated
    pub subtitle: Option<Vec<String>>,
    /// Full titles of the containing work (usually a book or journal)
    pub container_title: Option<Vec<String>>,
    /// Abbreviated titles of the containing work
    pub short_container_title: Option<Vec<String>>,
    /// Group title for posted content
    pub group_title: Option<String>,
    /// Issue number of an article's journal
    pub issue: Option<String>,
    /// Volume number of an article's journal
    pub volume: Option<String>,
    /// Pages numbers of an article within its journal
    pub page: Option<String>,
    /// the number of the corresponding article
    pub article_number: Option<String>,
    /// Date on which the work was published in print
    pub published_print: Option<PartialDate>,
    /// Date on which the work was published online
    pub published_online: Option<PartialDate>,
    /// Subject category names, a controlled vocabulary from Sci-Val.
    /// Available for most journal articles
    pub subject: Option<Vec<String>>,
    #[serde(rename = "ISSN")]
    pub issn: Option<Vec<String>>,
    /// List of ISSNs with ISSN type information
    pub issn_type: Option<Vec<ISSN>>,
    #[serde(rename = "ISBN")]
    pub isbn: Option<Vec<String>>,
    pub archive: Option<Vec<String>>,
    pub license: Option<Vec<License>>,
    pub funder: Option<Vec<FundingBody>>,
    pub assertion: Option<Vec<Assertion>>,
    pub author: Option<Vec<Contributor>>,
    pub editor: Option<Vec<Contributor>>,
    pub chair: Option<Vec<Contributor>>,
    pub translator: Option<Vec<Contributor>>,
    pub update_to: Option<Vec<Update>>,
    /// Link to an update policy covering Crossmark updates for this work
    pub update_policy: Option<String>,
    /// URLs to full-text locations
    pub link: Option<Vec<ResourceLink>>,
    pub clinical_trial_number: Option<Vec<ClinicalTrialNumber>>,
    /// Other identifiers for the work provided by the depositing member
    pub alternative_id: Option<Vec<String>>,
    /// List of references made by the work
    pub reference: Option<Vec<Reference>>,
    /// Information on domains that support Crossmark for this work
    pub content_domain: Option<ContentDomain>,
    /// Relations to other works
    pub relation: Option<Relations>,
    /// Peer review metadata
    pub review: Option<Relations>,
}

/// Helper struct to represent dates in the cross ref api as nested arrays of numbers
#[derive(Debug, Clone, PartialEq, Eq, Deserialize, Serialize)]
pub struct DateParts(pub Vec<Vec<Option<u32>>>);

impl DateParts {
    /// converts the nested array of numbers into the corresponding [DateField]
    /// standalone years are allowed.
    /// if an array is empty, [None] will be returned
    pub fn as_date(&self) -> Option<DateField> {
        /// converts an array of numbers into chrono [NaiveDate] if it contains at least a single value
        fn naive(v: &[Option<u32>]) -> Option<NaiveDate> {
            match v.len() {
                0 => None,
                1 => Some(NaiveDate::from_ymd(v[0]? as i32, 0, 0)),
                2 => Some(NaiveDate::from_ymd(v[0]? as i32, v[1]?, 0)),
                3 => Some(NaiveDate::from_ymd(v[0]? as i32, v[1]?, v[2]?)),
                _ => None,
            }
        }

        match self.0.len() {
            0 => None,
            1 => Some(DateField::Single(naive(&self.0[0])?)),
            2 => Some(DateField::Range {
                from: naive(&self.0[0])?,
                to: naive(&self.0[1])?,
            }),
            _ => Some(DateField::Multi(
                self.0
                    .iter()
                    .map(|x| naive(x))
                    .collect::<Option<Vec<_>>>()?,
            )),
        }
    }
}

#[derive(Debug, Clone, PartialEq, Eq, Deserialize, Serialize)]
#[allow(missing_docs)]
pub struct FundingBody {
    /// Funding body primary name
    pub name: String,
    /// Optional [Open Funder Registry](http://www.crossref.org/fundingdata/registry.html) DOI uniquely identifing the funding body
    #[serde(rename = "DOI")]
    pub doi: Option<String>,
    /// Award number(s) for awards given by the funding body
    pub award: Option<Vec<String>>,
    /// Either `crossref` or `publisher`
    #[serde(rename = "doi-asserted-by")]
    pub doi_asserted_by: Option<String>,
}

#[derive(Debug, Clone, PartialEq, Eq, Deserialize, Serialize)]
#[allow(missing_docs)]
pub struct ClinicalTrialNumber {
    /// Identifier of the clinical trial
    #[serde(rename = "clinical-trial-number")]
    pub clinical_trial_number: String,
    /// DOI of the clinical trial regsitry that assigned the trial number
    pub registry: String,
    /// One of `preResults`, `results` or `postResults`
    #[serde(rename = "type")]
    pub type_: Option<String>,
}

#[derive(Debug, Clone, PartialEq, Eq, Deserialize, Serialize)]
#[allow(missing_docs)]
pub struct Contributor {
    pub family: String,
    pub given: Option<String>,
    /// URL-form of an [ORCID](http://orcid.org) identifier
    #[serde(rename = "ORCID")]
    pub orcid: Option<String>,
    /// If true, record owner asserts that the ORCID user completed ORCID OAuth authentication
    #[serde(rename = "authenticated-orcid")]
    pub authenticated_orcid: Option<bool>,
    pub affiliation: Option<Vec<Affiliation>>,
}

#[derive(Debug, Clone, PartialEq, Eq, Deserialize, Serialize)]
#[allow(missing_docs)]
pub struct Affiliation {
    /// the affiliation's name
    pub name: String,
}

/// represents full date information for an item
#[derive(Debug, Clone, PartialEq, Eq, Deserialize, Serialize)]
#[serde(rename_all = "kebab-case")]
pub struct Date {
    /// Contains an ordered array of year, month, day of month.
    /// Only year is required. Note that the field contains a nested array,
    /// e.g. [ [ 2006, 5, 19 ] ] to conform to citeproc JSON dates
    pub date_parts: DateParts,
    /// Seconds since UNIX epoch
    pub timestamp: usize,
    /// ISO 8601 date time
    pub date_time: String,
}

impl Date {
    /// converts the nested array of numbers into the correct representation of chrono [NaiveDate]
    pub fn as_date_field(&self) -> Option<DateField> {
        self.date_parts.as_date()
    }
}

/// represents an incomplete date only consisting of year or year and month
#[derive(Debug, Clone, PartialEq, Eq, Deserialize, Serialize)]
pub struct PartialDate {
    /// Contains an ordered array of year, month, day of month.
    /// Only year is required
    /// e.g. `[ [`2006`] ]` to conform to citeproc JSON dates
    #[serde(rename = "date-parts")]
    pub date_parts: DateParts,
}

impl PartialDate {
    /// converts the nested array of numbers into the correct representation of chrono [NaiveDate]
    pub fn as_date_field(&self) -> Option<DateField> {
        self.date_parts.as_date()
    }
}

/// Helper struct to capture all possible occurrences of dates in the crossref api, a nested Vec of numbers
#[derive(Debug, Clone, PartialEq, Eq, Deserialize, Serialize)]
pub enum DateField {
    /// only a single date vector
    Single(NaiveDate),
    /// two date vectors represent a range
    Range {
        /// start date of the range
        from: NaiveDate,
        /// end date of the range
        to: NaiveDate,
    },
    /// more than two date vectors are present
    Multi(Vec<NaiveDate>),
}

/// metadata about when the `Work` entry was updated
#[derive(Debug, Clone, PartialEq, Eq, Deserialize, Serialize)]
pub struct Update {
    /// Date on which the update was published
    pub updated: PartialDate,
    /// DOI of the updated work
    #[serde(rename = "DOI")]
    pub doi: String,
    /// The type of update, for example retraction or correction
    #[serde(rename = "type")]
    pub type_: String,
    /// A display-friendly label for the update type
    pub label: Option<String>,
}

#[derive(Debug, Clone, PartialEq, Eq, Deserialize, Serialize)]
#[allow(missing_docs)]
pub struct Assertion {
    pub name: String,
    pub value: String,
    #[serde(rename = "URL")]
    pub url: Option<String>,
    pub explanation: Option<String>,
    pub label: Option<String>,
    pub order: Option<i32>,
    pub group: Option<AssertionGroup>,
}

#[derive(Debug, Clone, PartialEq, Eq, Deserialize, Serialize)]
#[serde(rename_all = "kebab-case")]
#[allow(missing_docs)]
pub struct Issue {
    /// Date on which the work was published in print
    pub published_print: Option<PartialDate>,
    /// Date on which the work was published online
    pub published_online: Option<PartialDate>,
    /// Issue number of an article's journal
    pub issue: Option<String>,
}

#[derive(Debug, Clone, PartialEq, Eq, Deserialize, Serialize)]
#[allow(missing_docs)]
pub struct AssertionGroup {
    pub name: String,
    pub label: Option<String>,
}

#[derive(Debug, Clone, PartialEq, Eq, Deserialize, Serialize)]
#[allow(missing_docs)]
pub struct Agency {
    pub id: String,
    pub label: Option<String>,
}

/// how the `Work` is licensed
#[derive(Debug, Clone, PartialEq, Eq, Deserialize, Serialize)]
#[serde(rename_all = "kebab-case")]
pub struct License {
    /// Either `vor` (version of record,) `am` (accepted manuscript) or `unspecified`
    pub content_version: String,
    /// Number of days between the publication date of the work and the start date of this license
    pub delay_in_days: i32,
    /// Date on which this license begins to take effect
    pub start: PartialDate,
    /// Link to a web page describing this license
    #[serde(rename = "URL")]
    pub url: String,
}

/// metadata about a related resource
#[derive(Debug, Clone, PartialEq, Eq, Deserialize, Serialize)]
#[serde(rename_all = "kebab-case")]
pub struct ResourceLink {
    /// Either `text-mining`, `similarity-checking` or `unspecified`
    pub intended_application: String,
    /// Either `vor` (version of record,) `am` (accepted manuscript) or `unspecified`
    pub content_version: String,
    /// Direct link to a full-text download location
    #[serde(rename = "URL")]
    pub url: String,
    /// Content type (or MIME type) of the full-text object
    pub content_type: Option<String>,
}

#[derive(Debug, Clone, PartialEq, Eq, Deserialize, Serialize)]
#[serde(rename_all = "kebab-case")]
#[allow(missing_docs)]
pub struct Reference {
    pub key: String,
    #[serde(rename = "DOI")]
    pub doi: Option<String>,
    /// One of `crossref` or `publisher`
    pub doi_asserted_by: Option<String>,
    pub issue: Option<String>,
    pub first_page: Option<String>,
    pub volume: Option<String>,
    pub edition: Option<String>,
    pub component: Option<String>,
    pub standard_designator: Option<String>,
    pub standards_body: Option<String>,
    pub author: Option<String>,
    pub year: Option<String>,
    pub unstructured: Option<String>,
    pub journal_title: Option<String>,
    pub article_title: Option<String>,
    pub series_title: Option<String>,
    pub volume_title: Option<String>,
    #[serde(rename = "ISSN")]
    pub issn: Option<String>,
    /// One of `pissn` or `eissn`
    pub issn_type: Option<String>,
    #[serde(rename = "ISBN")]
    pub isbn: Option<String>,
    pub isbn_type: Option<String>,
}

/// ISSN info for the `Work`
#[derive(Debug, Clone, PartialEq, Eq, Deserialize, Serialize)]
#[serde(rename_all = "kebab-case")]
pub struct ISSN {
    /// identifier
    pub value: String,
    /// One of `eissn`, `pissn` or `lissn`
    #[serde(rename = "type")]
    pub type_: String,
}

#[derive(Debug, Clone, PartialEq, Eq, Deserialize, Serialize)]
#[serde(rename_all = "kebab-case")]
#[allow(missing_docs)]
pub struct ContentDomain {
    pub domain: Vec<String>,
    pub crossmark_restriction: bool,
}

#[derive(Debug, Clone, PartialEq, Eq, Deserialize, Serialize)]
#[serde(rename_all = "kebab-case")]
#[allow(missing_docs)]
pub struct Relation {
    pub id_type: Option<String>,
    pub id: Option<String>,
    pub asserted_by: Option<String>,
}

#[derive(Debug, Clone, PartialEq, Eq, Deserialize, Serialize)]
#[serde(rename_all = "kebab-case")]
#[allow(missing_docs)]
pub struct Review {
    pub running_number: Option<String>,
    pub revision_round: Option<String>,
    /// One of `pre-publication` or `post-publication`
    pub stage: Option<String>,
    /// One of `major-revision` or `minor-revision` or `reject` or `reject-with-resubmit` or `accept`
    pub recommendation: Option<String>,
    /// One of `referee-report` or `editor-report` or `author-comment` or `community-comment` or `aggregate`
    #[serde(rename = "type")]
    pub type_: String,
    pub competing_interest_statement: Option<String>,
    pub language: Option<String>,
}

#[cfg(test)]
mod tests {
    use super::*;
    use serde_json::*;
    #[derive(Debug, Eq, PartialEq, Serialize, Deserialize)]
    struct Demo {
        pub date_parts: DateParts,
    }
    #[test]
    fn date_parts_serde() {
        let demo = Demo {
            date_parts: DateParts(vec![vec![Some(2017), Some(10), Some(11)]]),
        };
        let expected = r##"{"date_parts":[[2017,10,11]]}"##;
        assert_eq!(expected, &to_string(&demo).unwrap());
        assert_eq!(demo, from_str::<Demo>(expected).unwrap());
    }

    #[test]
    fn serialize_work() {
        let work_str = r##"{
    "indexed": {
      "date-parts": [
        [
          2019,
          2,
          26
        ]
      ],
      "date-time": "2019-02-26T10:43:14Z",
      "timestamp": 1551177794515
    },
    "reference-count": 105,
    "publisher": "American Psychological Association (APA)",
    "issue": "1",
    "content-domain": {
      "domain": [],
      "crossmark-restriction": false
    },
    "short-container-title": [
      "American Psychologist"
    ],
    "DOI": "10.1037/0003-066x.59.1.29",
    "type": "journal-article",
    "created": {
      "date-parts": [
        [
          2004,
          1,
          21
        ]
      ],
      "date-time": "2004-01-21T14:31:19Z",
      "timestamp": 1074695479000
    },
    "page": "29-40",
    "source": "Crossref",
    "is-referenced-by-count": 84,
    "title": [
      "How the Mind Hurts and Heals the Body."
    ],
    "prefix": "10.1037",
    "volume": "59",
    "author": [
      {
        "given": "Oakley",
        "family": "Ray",
        "sequence": "first",
        "affiliation": []
      }
    ],
    "member": "15",
    "published-online": {
      "date-parts": [
        [
          2004
        ]
      ]
    },
    "container-title": [
      "American Psychologist"
    ],
    "original-title": [],
    "language": "en",
    "link": [
      {
        "URL": "http://psycnet.apa.org/journals/amp/59/1/29.pdf",
        "content-type": "unspecified",
        "content-version": "vor",
        "intended-application": "similarity-checking"
      }
    ],
    "deposited": {
      "date-parts": [
        [
          2018,
          4,
          8
        ]
      ],
      "date-time": "2018-04-08T18:56:17Z",
      "timestamp": 1523213777000
    },
    "score": 1,
    "subtitle": [],
    "short-title": [],
    "issued": {
      "date-parts": [
        [
          null
        ]
      ]
    },
    "references-count": 105,
    "journal-issue": {
      "published-online": {
        "date-parts": [
          [
            2004
          ]
        ]
      },
      "issue": "1"
    },
    "alternative-id": [
      "2004-10043-004",
      "14736318"
    ],
    "URL": "http://dx.doi.org/10.1037/0003-066x.59.1.29",
    "relation": {},
    "ISSN": [
      "1935-990X",
      "0003-066X"
    ],
    "issn-type": [
      {
        "value": "0003-066X",
        "type": "print"
      },
      {
        "value": "1935-990X",
        "type": "electronic"
      }
    ]
  }
"##;

        let work: Work = from_str(work_str).unwrap();
    }

}<|MERGE_RESOLUTION|>--- conflicted
+++ resolved
@@ -95,12 +95,8 @@
     pub date: Option<Date>,
     /// Date on which the work metadata was most recently updated
     pub deposited: Option<Date>,
-<<<<<<< HEAD
-    /// the works crossref score
-=======
     /// the score of the publication if any
     /// not included in the crossrif api spec
->>>>>>> aab43d2b
     pub score: Option<f32>,
     /// Date on which the work metadata was most recently indexed.
     /// Re-indexing does not imply a metadata change, see `deposited` for the most recent metadata change date
